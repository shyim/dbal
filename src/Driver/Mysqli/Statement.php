<?php

namespace Doctrine\DBAL\Driver\Mysqli;

use Doctrine\DBAL\Driver\Exception;
use Doctrine\DBAL\Driver\Exception\UnknownParameterType;
use Doctrine\DBAL\Driver\Mysqli\Exception\FailedReadingStreamOffset;
use Doctrine\DBAL\Driver\Mysqli\Exception\NonStreamResourceUsedAsLargeObject;
use Doctrine\DBAL\Driver\Mysqli\Exception\StatementError;
use Doctrine\DBAL\Driver\Result as ResultInterface;
use Doctrine\DBAL\Driver\Statement as StatementInterface;
use Doctrine\DBAL\ParameterType;
use mysqli_sql_exception;
use mysqli_stmt;

use function array_fill;
use function assert;
use function count;
use function feof;
use function fread;
use function get_resource_type;
use function is_int;
use function is_resource;
use function str_repeat;

final class Statement implements StatementInterface
{
    /** @var string[] */
    private static $paramTypeMap = [
        ParameterType::ASCII => 's',
        ParameterType::STRING => 's',
        ParameterType::BINARY => 's',
        ParameterType::BOOLEAN => 'i',
        ParameterType::NULL => 's',
        ParameterType::INTEGER => 'i',
        ParameterType::LARGE_OBJECT => 'b',
    ];

    /** @var mysqli_stmt */
    private $stmt;

<<<<<<< HEAD
    /** @var mixed[]|null */
    private $boundValues;
=======
    /** @var mixed[] */
    protected $_bindedValues;
>>>>>>> 2ee5f341

    /** @var string */
    private $types;

    /**
     * Contains ref values for bindValue().
     *
     * @var mixed[]
     */
    private $values = [];

    /**
     * @internal The statement can be only instantiated by its driver connection.
     */
    public function __construct(mysqli_stmt $stmt)
    {
        $this->stmt = $stmt;

<<<<<<< HEAD
        $paramCount = $this->stmt->param_count;
        if (0 >= $paramCount) {
            return;
        }

        $this->types       = str_repeat('s', $paramCount);
        $this->boundValues = array_fill(1, $paramCount, null);
=======
        if ($stmt === false) {
            throw ConnectionError::new($this->_conn);
        }

        $this->_stmt = $stmt;

        $paramCount          = $this->_stmt->param_count;
        $this->types         = str_repeat('s', $paramCount);
        $this->_bindedValues = array_fill(1, $paramCount, null);
>>>>>>> 2ee5f341
    }

    /**
     * {@inheritdoc}
     */
    public function bindParam($param, &$variable, $type = ParameterType::STRING, $length = null)
    {
        assert(is_int($param));

        if (! isset(self::$paramTypeMap[$type])) {
            throw UnknownParameterType::new($type);
        }

        $this->boundValues[$param] =& $variable;
        $this->types[$param - 1]   = self::$paramTypeMap[$type];

        return true;
    }

    /**
     * {@inheritdoc}
     */
    public function bindValue($param, $value, $type = ParameterType::STRING)
    {
        assert(is_int($param));

        if (! isset(self::$paramTypeMap[$type])) {
            throw UnknownParameterType::new($type);
        }

        $this->values[$param]      = $value;
        $this->boundValues[$param] =& $this->values[$param];
        $this->types[$param - 1]   = self::$paramTypeMap[$type];

        return true;
    }

    /**
     * {@inheritdoc}
     */
    public function execute($params = null): ResultInterface
    {
<<<<<<< HEAD
        if ($this->boundValues !== null) {
            if ($params !== null) {
                if (! $this->bindUntypedValues($params)) {
                    throw StatementError::new($this->stmt);
                }
            } else {
                $this->bindTypedParameters();
=======
        if ($params !== null && count($params) > 0) {
            if (! $this->bindUntypedValues($params)) {
                throw StatementError::new($this->_stmt);
>>>>>>> 2ee5f341
            }
        } elseif (count($this->_bindedValues) > 0) {
            $this->bindTypedParameters();
        }

        try {
            $result = $this->stmt->execute();
        } catch (mysqli_sql_exception $e) {
            throw StatementError::upcast($e);
        }

        if (! $result) {
            throw StatementError::new($this->stmt);
        }

        return new Result($this->stmt);
    }

    /**
     * Binds parameters with known types previously bound to the statement
     *
     * @throws Exception
     */
    private function bindTypedParameters(): void
    {
        $streams = $values = [];
        $types   = $this->types;

<<<<<<< HEAD
        assert($this->boundValues !== null);

        foreach ($this->boundValues as $parameter => $value) {
=======
        foreach ($this->_bindedValues as $parameter => $value) {
>>>>>>> 2ee5f341
            assert(is_int($parameter));

            if (! isset($types[$parameter - 1])) {
                $types[$parameter - 1] = self::$paramTypeMap[ParameterType::STRING];
            }

            if ($types[$parameter - 1] === self::$paramTypeMap[ParameterType::LARGE_OBJECT]) {
                if (is_resource($value)) {
                    if (get_resource_type($value) !== 'stream') {
                        throw NonStreamResourceUsedAsLargeObject::new($parameter);
                    }

                    $streams[$parameter] = $value;
                    $values[$parameter]  = null;
                    continue;
                }

                $types[$parameter - 1] = self::$paramTypeMap[ParameterType::STRING];
            }

            $values[$parameter] = $value;
        }

        if (! $this->stmt->bind_param($types, ...$values)) {
            throw StatementError::new($this->stmt);
        }

        $this->sendLongData($streams);
    }

    /**
     * Handle $this->_longData after regular query parameters have been bound
     *
     * @param array<int, resource> $streams
     *
     * @throws Exception
     */
    private function sendLongData(array $streams): void
    {
        foreach ($streams as $paramNr => $stream) {
            while (! feof($stream)) {
                $chunk = fread($stream, 8192);

                if ($chunk === false) {
                    throw FailedReadingStreamOffset::new($paramNr);
                }

                if (! $this->stmt->send_long_data($paramNr - 1, $chunk)) {
                    throw StatementError::new($this->stmt);
                }
            }
        }
    }

    /**
     * Binds a array of values to bound parameters.
     *
     * @param mixed[] $values
     */
    private function bindUntypedValues(array $values): bool
    {
        return $this->stmt->bind_param(str_repeat('s', count($values)), ...$values);
    }
}<|MERGE_RESOLUTION|>--- conflicted
+++ resolved
@@ -39,13 +39,8 @@
     /** @var mysqli_stmt */
     private $stmt;
 
-<<<<<<< HEAD
-    /** @var mixed[]|null */
+    /** @var mixed[] */
     private $boundValues;
-=======
-    /** @var mixed[] */
-    protected $_bindedValues;
->>>>>>> 2ee5f341
 
     /** @var string */
     private $types;
@@ -64,25 +59,9 @@
     {
         $this->stmt = $stmt;
 
-<<<<<<< HEAD
-        $paramCount = $this->stmt->param_count;
-        if (0 >= $paramCount) {
-            return;
-        }
-
+        $paramCount        = $this->stmt->param_count;
         $this->types       = str_repeat('s', $paramCount);
         $this->boundValues = array_fill(1, $paramCount, null);
-=======
-        if ($stmt === false) {
-            throw ConnectionError::new($this->_conn);
-        }
-
-        $this->_stmt = $stmt;
-
-        $paramCount          = $this->_stmt->param_count;
-        $this->types         = str_repeat('s', $paramCount);
-        $this->_bindedValues = array_fill(1, $paramCount, null);
->>>>>>> 2ee5f341
     }
 
     /**
@@ -125,21 +104,11 @@
      */
     public function execute($params = null): ResultInterface
     {
-<<<<<<< HEAD
-        if ($this->boundValues !== null) {
-            if ($params !== null) {
-                if (! $this->bindUntypedValues($params)) {
-                    throw StatementError::new($this->stmt);
-                }
-            } else {
-                $this->bindTypedParameters();
-=======
         if ($params !== null && count($params) > 0) {
             if (! $this->bindUntypedValues($params)) {
-                throw StatementError::new($this->_stmt);
->>>>>>> 2ee5f341
-            }
-        } elseif (count($this->_bindedValues) > 0) {
+                throw StatementError::new($this->stmt);
+            }
+        } elseif (count($this->boundValues) > 0) {
             $this->bindTypedParameters();
         }
 
@@ -166,13 +135,7 @@
         $streams = $values = [];
         $types   = $this->types;
 
-<<<<<<< HEAD
-        assert($this->boundValues !== null);
-
         foreach ($this->boundValues as $parameter => $value) {
-=======
-        foreach ($this->_bindedValues as $parameter => $value) {
->>>>>>> 2ee5f341
             assert(is_int($parameter));
 
             if (! isset($types[$parameter - 1])) {
