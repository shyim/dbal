<?php
/*
 * THIS SOFTWARE IS PROVIDED BY THE COPYRIGHT HOLDERS AND CONTRIBUTORS
 * "AS IS" AND ANY EXPRESS OR IMPLIED WARRANTIES, INCLUDING, BUT NOT
 * LIMITED TO, THE IMPLIED WARRANTIES OF MERCHANTABILITY AND FITNESS FOR
 * A PARTICULAR PURPOSE ARE DISCLAIMED. IN NO EVENT SHALL THE COPYRIGHT
 * OWNER OR CONTRIBUTORS BE LIABLE FOR ANY DIRECT, INDIRECT, INCIDENTAL,
 * SPECIAL, EXEMPLARY, OR CONSEQUENTIAL DAMAGES (INCLUDING, BUT NOT
 * LIMITED TO, PROCUREMENT OF SUBSTITUTE GOODS OR SERVICES; LOSS OF USE,
 * DATA, OR PROFITS; OR BUSINESS INTERRUPTION) HOWEVER CAUSED AND ON ANY
 * THEORY OF LIABILITY, WHETHER IN CONTRACT, STRICT LIABILITY, OR TORT
 * (INCLUDING NEGLIGENCE OR OTHERWISE) ARISING IN ANY WAY OUT OF THE USE
 * OF THIS SOFTWARE, EVEN IF ADVISED OF THE POSSIBILITY OF SUCH DAMAGE.
 *
 * This software consists of voluntary contributions made by many individuals
 * and is licensed under the LGPL. For more information, see
 * <http://www.doctrine-project.org>.
 */

namespace Doctrine\DBAL\Schema;

/**
 * Compare to Schemas and return an instance of SchemaDiff
 *
 * @copyright Copyright (C) 2005-2009 eZ Systems AS. All rights reserved.
 * @license http://ez.no/licenses/new_bsd New BSD License
 * @license http://www.opensource.org/licenses/lgpl-license.php LGPL
 * @link    www.doctrine-project.org
 * @since   2.0
 * @version $Revision$
 * @author  Benjamin Eberlei <kontakt@beberlei.de>
 */
class Comparator
{
    /**
     * @param Schema $fromSchema
     * @param Schema $toSchema
     * @return SchemaDiff
     */
    static public function compareSchemas( Schema $fromSchema, Schema $toSchema )
    {
        $c = new self();
        return $c->compare($fromSchema, $toSchema);
    }

    /**
     * Returns a SchemaDiff object containing the differences between the schemas $fromSchema and $toSchema.
     *
     * The returned diferences are returned in such a way that they contain the
     * operations to change the schema stored in $fromSchema to the schema that is
     * stored in $toSchema.
     *
     * @param Schema $fromSchema
     * @param Schema $toSchema
     *
     * @return SchemaDiff
     */
    public function compare(Schema $fromSchema, Schema $toSchema)
    {
        if ($fromSchema->hasExplicitForeignKeyIndexes() && !$toSchema->hasExplicitForeignKeyIndexes()) {
            $toSchema->visit(new \Doctrine\DBAL\Schema\Visitor\FixSchema(true));
        }

        $diff = new SchemaDiff();

        $foreignKeysToTable = array();

        foreach ( $toSchema->getTables() AS $tableName => $table ) {
            if ( !$fromSchema->hasTable($tableName) ) {
                $diff->newTables[$tableName] = $table;
            } else {
                $tableDifferences = $this->diffTable( $fromSchema->getTable($tableName), $table );
                if ( $tableDifferences !== false ) {
                    $diff->changedTables[$tableName] = $tableDifferences;
                }
            }
        }

        /* Check if there are tables removed */
        foreach ( $fromSchema->getTables() AS $tableName => $table ) {
            if ( !$toSchema->hasTable($tableName) ) {
                $diff->removedTables[$tableName] = $table;
            }

            // also remember all foreign keys that point to a specific table
            foreach ($table->getForeignKeys() AS $foreignKey) {
                $foreignTable = strtolower($foreignKey->getForeignTableName());
                if (!isset($foreignKeysToTable[$foreignTable])) {
                    $foreignKeysToTable[$foreignTable] = array();
                }
                $foreignKeysToTable[$foreignTable][] = $foreignKey;
            }
        }

        foreach ($diff->removedTables AS $tableName => $table) {
            if (isset($foreignKeysToTable[$tableName])) {
                $diff->orphanedForeignKeys = array_merge($diff->orphanedForeignKeys, $foreignKeysToTable[$tableName]);
            }
        }

        foreach ( $toSchema->getSequences() AS $sequenceName => $sequence) {
            if (!$fromSchema->hasSequence($sequenceName)) {
                $diff->newSequences[] = $sequence;
            } else {
                if ($this->diffSequence($sequence, $fromSchema->getSequence($sequenceName))) {
                    $diff->changedSequences[] = $fromSchema->getSequence($sequenceName);
                }
            }
        }

        foreach ($fromSchema->getSequences() AS $sequenceName => $sequence) {
            if (!$toSchema->hasSequence($sequenceName)) {
                $diff->removedSequences[] = $sequence;
            }
        }

        return $diff;
    }

    /**
     *
     * @param Sequence $sequence1
     * @param Sequence $sequence2
     */
    public function diffSequence(Sequence $sequence1, Sequence $sequence2)
    {
        if($sequence1->getAllocationSize() != $sequence2->getAllocationSize()) {
            return true;
        }

        if($sequence1->getInitialValue() != $sequence2->getInitialValue()) {
            return true;
        }

        return false;
    }

    /**
     * Returns the difference between the tables $table1 and $table2.
     *
     * If there are no differences this method returns the boolean false.
     *
     * @param Table $table1
     * @param Table $table2
     *
     * @return bool|TableDiff
     */
    public function diffTable(Table $table1, Table $table2)
    {
        $changes = 0;
        $tableDifferences = new TableDiff($table1->getName());

        $table1Columns = $table1->getColumns();
        $table2Columns = $table2->getColumns();

        /* See if all the fields in table 1 exist in table 2 */
        foreach ( $table2Columns as $columnName => $column ) {
            if ( !$table1->hasColumn($columnName) ) {
                $tableDifferences->addedColumns[$columnName] = $column;
                $changes++;
            }
        }
        /* See if there are any removed fields in table 2 */
        foreach ( $table1Columns as $columnName => $column ) {
            if ( !$table2->hasColumn($columnName) ) {
                $tableDifferences->removedColumns[$columnName] = $column;
                $changes++;
            }
        }
        foreach ( $table1Columns as $columnName => $column ) {
            if ( $table2->hasColumn($columnName) ) {
                $changedProperties = $this->diffColumn( $column, $table2->getColumn($columnName) );
                if (count($changedProperties) ) {
                    $columnDiff = new ColumnDiff($column->getName(), $table2->getColumn($columnName), $changedProperties);
                    $tableDifferences->changedColumns[$column->getName()] = $columnDiff;
                    $changes++;
                }
            }
        }

        // Try to find columns that only changed their name, rename operations maybe cheaper than add/drop
        foreach ($tableDifferences->addedColumns AS $addedColumnName => $addedColumn) {
            foreach ($tableDifferences->removedColumns AS $removedColumnName => $removedColumn) {
                if (count($this->diffColumn($addedColumn, $removedColumn)) == 0) {
                    $tableDifferences->renamedColumns[$removedColumn->getName()] = $addedColumn;
                    unset($tableDifferences->addedColumns[$addedColumnName]);
                    unset($tableDifferences->removedColumns[$removedColumnName]);
                }
            }
        }

        $table1Indexes = $table1->getIndexes();
        $table2Indexes = $table2->getIndexes();

        foreach ($table2Indexes AS $index2Name => $index2Definition) {
            foreach ($table1Indexes AS $index1Name => $index1Definition) {
                if ($this->diffIndex($index1Definition, $index2Definition) === false) {
                    unset($table1Indexes[$index1Name]);
                    unset($table2Indexes[$index2Name]);
                } else {
                    if ($index1Name == $index2Name) {
                        $tableDifferences->changedIndexes[$index2Name] = $table2Indexes[$index2Name];
                        unset($table1Indexes[$index1Name]);
                        unset($table2Indexes[$index2Name]);
                        $changes++;
                    }
                }
            }
        }

        foreach ($table1Indexes AS $index1Name => $index1Definition) {
            $tableDifferences->removedIndexes[$index1Name] = $index1Definition;
            $changes++;
        }

        foreach ($table2Indexes AS $index2Name => $index2Definition) {
            $tableDifferences->addedIndexes[$index2Name] = $index2Definition;
            $changes++;
        }

        $fromFkeys = $table1->getForeignKeys();
        $toFkeys = $table2->getForeignKeys();

        foreach ($fromFkeys AS $key1 => $constraint1) {
            foreach ($toFkeys AS $key2 => $constraint2) {
                if($this->diffForeignKey($constraint1, $constraint2) === false) {
                    unset($fromFkeys[$key1]);
                    unset($toFkeys[$key2]);
                } else {
                    if (strtolower($constraint1->getName()) == strtolower($constraint2->getName())) {
                        $tableDifferences->changedForeignKeys[] = $constraint2;
                        $changes++;
                        unset($fromFkeys[$key1]);
                        unset($toFkeys[$key2]);
                    }
                }
            }
        }

        foreach ($fromFkeys AS $key1 => $constraint1) {
            $tableDifferences->removedForeignKeys[] = $constraint1;
            $changes++;
        }

        foreach ($toFkeys AS $key2 => $constraint2) {
            $tableDifferences->addedForeignKeys[] = $constraint2;
            $changes++;
        }

        return $changes ? $tableDifferences : false;
    }

    /**
     * @param ForeignKeyConstraint $key1
     * @param ForeignKeyConstraint $key2
     * @return bool
     */
    public function diffForeignKey(ForeignKeyConstraint $key1, ForeignKeyConstraint $key2)
    {
        if (array_map('strtolower', $key1->getLocalColumns()) != array_map('strtolower', $key2->getLocalColumns())) {
            return true;
        }
        
        if (array_map('strtolower', $key1->getForeignColumns()) != array_map('strtolower', $key2->getForeignColumns())) {
            return true;
        }

        if ($key1->onUpdate() != $key2->onUpdate()) {
            return true;
        }

        if ($key1->onDelete() != $key2->onDelete()) {
            return true;
        }

        return false;
    }

    /**
     * Returns the difference between the fields $field1 and $field2.
     *
     * If there are differences this method returns $field2, otherwise the
     * boolean false.
     *
     * @param Column $column1
     * @param Column $column2
     *
     * @return array
     */
    public function diffColumn(Column $column1, Column $column2)
    {
        $changedProperties = array();
        if ( $column1->getType() != $column2->getType() ) {
            $changedProperties[] = 'type';
        }

        if ($column1->getNotnull() != $column2->getNotnull()) {
            $changedProperties[] = 'notnull';
        }

        if ($column1->getDefault() != $column2->getDefault()) {
            $changedProperties[] = 'default';
        }

        if ($column1->getUnsigned() != $column2->getUnsigned()) {
            $changedProperties[] = 'unsigned';
        }

        if ($column1->getType() instanceof \Doctrine\DBAL\Types\StringType) {
            if ($column1->getLength() != $column2->getLength()) {
                $changedProperties[] = 'length';
            }

            if ($column1->getFixed() != $column2->getFixed()) {
                $changedProperties[] = 'fixed';
            }
        }

        if ($column1->getType() instanceof \Doctrine\DBAL\Types\DecimalType) {
            if ($column1->getPrecision() != $column2->getPrecision()) {
                $changedProperties[] = 'precision';
            }
            if ($column1->getScale() != $column2->getScale()) {
                $changedProperties[] = 'scale';
            }
        }

<<<<<<< HEAD
        if ($column1->getAutoincrement() != $column2->getAutoincrement()) {
            $changedProperties[] = 'autoincrement';
        }

=======
>>>>>>> 33aeaadd
        return $changedProperties;
    }

    /**
     * Finds the difference between the indexes $index1 and $index2.
     *
     * Compares $index1 with $index2 and returns $index2 if there are any
     * differences or false in case there are no differences.
     *
     * @param Index $index1
     * @param Index $index2
     * @return bool
     */
    public function diffIndex(Index $index1, Index $index2)
    {
        if($index1->isPrimary() != $index2->isPrimary()) {
            return true;
        }
        if($index1->isUnique() != $index2->isUnique()) {
            return true;
        }

        // Check for removed index fields in $index2
        $index1Columns = $index1->getColumns();
        for($i = 0; $i < count($index1Columns); $i++) {
            $indexColumn = $index1Columns[$i];
            if (!$index2->hasColumnAtPosition($indexColumn, $i)) {
                return true;
            }
        }

        // Check for new index fields in $index2
        $index2Columns = $index2->getColumns();
        for($i = 0; $i < count($index2Columns); $i++) {
            $indexColumn = $index2Columns[$i];
            if (!$index1->hasColumnAtPosition($indexColumn, $i)) {
                return true;
            }
        }

        return false;
    }
}<|MERGE_RESOLUTION|>--- conflicted
+++ resolved
@@ -325,13 +325,10 @@
             }
         }
 
-<<<<<<< HEAD
         if ($column1->getAutoincrement() != $column2->getAutoincrement()) {
             $changedProperties[] = 'autoincrement';
         }
 
-=======
->>>>>>> 33aeaadd
         return $changedProperties;
     }
 
