<?php

namespace Doctrine\DBAL\Driver\OCI8;

use Doctrine\DBAL\Driver\Connection as ConnectionInterface;
use Doctrine\DBAL\Driver\OCI8\Exception\SequenceDoesNotExist;
use Doctrine\DBAL\Driver\ServerInfoAwareConnection;
use Doctrine\DBAL\ParameterType;
use UnexpectedValueException;

use function addcslashes;
use function func_get_args;
use function is_float;
use function is_int;
use function oci_commit;
use function oci_connect;
use function oci_error;
use function oci_pconnect;
use function oci_rollback;
use function oci_server_version;
use function preg_match;
use function sprintf;
use function str_replace;

use const OCI_COMMIT_ON_SUCCESS;
use const OCI_NO_AUTO_COMMIT;

/**
 * OCI8 implementation of the Connection interface.
 *
 * @deprecated Use {@link Connection} instead
 */
class OCI8Connection implements ConnectionInterface, ServerInfoAwareConnection
{
    /** @var resource */
    protected $dbh;

    /** @var int */
    protected $executeMode = OCI_COMMIT_ON_SUCCESS;

    /**
     * Creates a Connection to an Oracle Database using oci8 extension.
     *
     * @internal The connection can be only instantiated by its driver.
     *
     * @param string $username
     * @param string $password
     * @param string $db
     * @param string $charset
     * @param int    $sessionMode
     * @param bool   $persistent
     *
     * @throws OCI8Exception
     */
    public function __construct(
        $username,
        $password,
        $db,
        $charset = '',
        $sessionMode = OCI_NO_AUTO_COMMIT,
        $persistent = false
    ) {
        $dbh = $persistent
            ? @oci_pconnect($username, $password, $db, $charset, $sessionMode)
            : @oci_connect($username, $password, $db, $charset, $sessionMode);

        if ($dbh === false) {
            throw OCI8Exception::fromErrorInfo(oci_error());
        }

        $this->dbh = $dbh;
    }

    /**
     * {@inheritdoc}
     *
     * @throws UnexpectedValueException If the version string returned by the database server
     *                                  does not contain a parsable version number.
     */
    public function getServerVersion()
    {
        $version = oci_server_version($this->dbh);

        if ($version === false) {
            throw OCI8Exception::fromErrorInfo(oci_error($this->dbh));
        }

        if (! preg_match('/\s+(\d+\.\d+\.\d+\.\d+\.\d+)\s+/', $version, $matches)) {
            throw new UnexpectedValueException(
                sprintf(
                    'Unexpected database version string "%s". Cannot parse an appropriate version number from it. ' .
                    'Please report this database version string to the Doctrine team.',
                    $version
                )
            );
        }

        return $matches[1];
    }

    /**
     * {@inheritdoc}
     */
    public function requiresQueryForServerVersion()
    {
        return false;
    }

    /**
     * {@inheritdoc}
     */
    public function prepare($sql)
    {
<<<<<<< HEAD
        return new Statement($this->dbh, $prepareString, $this);
=======
        return new OCI8Statement($this->dbh, $sql, $this);
>>>>>>> 0b482cdf
    }

    /**
     * {@inheritdoc}
     */
    public function query()
    {
        $args = func_get_args();
        $sql  = $args[0];
        //$fetchMode = $args[1];
        $stmt = $this->prepare($sql);
        $stmt->execute();

        return $stmt;
    }

    /**
     * {@inheritdoc}
     */
    public function quote($value, $type = ParameterType::STRING)
    {
        if (is_int($value) || is_float($value)) {
            return $value;
        }

        $value = str_replace("'", "''", $value);

        return "'" . addcslashes($value, "\000\n\r\\\032") . "'";
    }

    /**
     * {@inheritdoc}
     */
    public function exec($sql)
    {
        $stmt = $this->prepare($sql);
        $stmt->execute();

        return $stmt->rowCount();
    }

    /**
     * {@inheritdoc}
     *
     * @return int|false
     */
    public function lastInsertId($name = null)
    {
        if ($name === null) {
            return false;
        }

        $sql    = 'SELECT ' . $name . '.CURRVAL FROM DUAL';
        $stmt   = $this->query($sql);
        $result = $stmt->fetchColumn();

        if ($result === false) {
            throw SequenceDoesNotExist::new();
        }

        return (int) $result;
    }

    /**
     * Returns the current execution mode.
     *
     * @internal
     *
     * @return int
     */
    public function getExecuteMode()
    {
        return $this->executeMode;
    }

    /**
     * {@inheritdoc}
     */
    public function beginTransaction()
    {
        $this->executeMode = OCI_NO_AUTO_COMMIT;

        return true;
    }

    /**
     * {@inheritdoc}
     */
    public function commit()
    {
        if (! oci_commit($this->dbh)) {
            throw OCI8Exception::fromErrorInfo($this->errorInfo());
        }

        $this->executeMode = OCI_COMMIT_ON_SUCCESS;

        return true;
    }

    /**
     * {@inheritdoc}
     */
    public function rollBack()
    {
        if (! oci_rollback($this->dbh)) {
            throw OCI8Exception::fromErrorInfo($this->errorInfo());
        }

        $this->executeMode = OCI_COMMIT_ON_SUCCESS;

        return true;
    }

    /**
     * {@inheritdoc}
     *
     * @deprecated The error information is available via exceptions.
     */
    public function errorCode()
    {
        $error = oci_error($this->dbh);

        if ($error !== false) {
            return $error['code'];
        }

        return null;
    }

    /**
     * {@inheritdoc}
     *
     * @deprecated The error information is available via exceptions.
     */
    public function errorInfo()
    {
        $error = oci_error($this->dbh);

        if ($error === false) {
            return [];
        }

        return $error;
    }
}<|MERGE_RESOLUTION|>--- conflicted
+++ resolved
@@ -111,11 +111,7 @@
      */
     public function prepare($sql)
     {
-<<<<<<< HEAD
-        return new Statement($this->dbh, $prepareString, $this);
-=======
-        return new OCI8Statement($this->dbh, $sql, $this);
->>>>>>> 0b482cdf
+        return new Statement($this->dbh, $sql, $this);
     }
 
     /**
