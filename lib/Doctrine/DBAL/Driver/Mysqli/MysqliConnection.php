--- conflicted
+++ resolved
@@ -138,11 +138,7 @@
      */
     public function prepare($sql)
     {
-<<<<<<< HEAD
-        return new Statement($this->conn, $prepareString);
-=======
-        return new MysqliStatement($this->conn, $sql);
->>>>>>> 0b482cdf
+        return new Statement($this->conn, $sql);
     }
 
     /**
@@ -171,13 +167,8 @@
      */
     public function exec($sql)
     {
-<<<<<<< HEAD
-        if ($this->conn->query($statement) === false) {
+        if ($this->conn->query($sql) === false) {
             throw ConnectionError::new($this->conn);
-=======
-        if ($this->conn->query($sql) === false) {
-            throw new MysqliException($this->conn->error, $this->conn->sqlstate, $this->conn->errno);
->>>>>>> 0b482cdf
         }
 
         return $this->conn->affected_rows;
