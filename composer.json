--- conflicted
+++ resolved
@@ -40,15 +40,10 @@
     "require-dev": {
         "doctrine/coding-standard": "^6.0",
         "jetbrains/phpstorm-stubs": "^2019.1",
-<<<<<<< HEAD
+        "nikic/php-parser": "^4.4",
         "phpstan/phpstan": "^0.12.18",
         "phpstan/phpstan-strict-rules": "^0.12.2",
         "phpunit/phpunit": "^9.1.1",
-=======
-        "nikic/php-parser": "^4.4",
-        "phpstan/phpstan": "^0.12",
-        "phpunit/phpunit": "^8.4.1",
->>>>>>> 50927b6b
         "symfony/console": "^2.0.5|^3.0|^4.0|^5.0",
         "vimeo/psalm": "^3.11"
     },
