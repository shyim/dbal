<?php

namespace Doctrine\Tests\DBAL\Platforms;

use Doctrine\DBAL\Platforms\AbstractPlatform;
use Doctrine\DBAL\Platforms\MySqlPlatform;
use Doctrine\DBAL\Schema\Comparator;
use Doctrine\DBAL\Schema\ForeignKeyConstraint;
use Doctrine\DBAL\Schema\Index;
use Doctrine\DBAL\Schema\Table;
use Doctrine\DBAL\Schema\TableDiff;
use Doctrine\DBAL\TransactionIsolationLevel;

use function array_shift;

abstract class AbstractMySQLPlatformTestCase extends AbstractPlatformTestCase
{
    /** @var MySqlPlatform */
    protected $platform;

    public function testModifyLimitQueryWitoutLimit(): void
    {
        $sql = $this->platform->modifyLimitQuery('SELECT n FROM Foo', null, 10);
        self::assertEquals('SELECT n FROM Foo LIMIT 18446744073709551615 OFFSET 10', $sql);
    }

    public function testGenerateMixedCaseTableCreate(): void
    {
        $table = new Table('Foo');
        $table->addColumn('Bar', 'integer');

        $sql = $this->platform->getCreateTableSQL($table);
        self::assertEquals('CREATE TABLE Foo (Bar INT NOT NULL) DEFAULT CHARACTER SET utf8 COLLATE `utf8_unicode_ci` ENGINE = InnoDB', array_shift($sql));
    }

    public function getGenerateTableSql(): string
    {
        return 'CREATE TABLE test (id INT AUTO_INCREMENT NOT NULL, test VARCHAR(255) DEFAULT NULL, PRIMARY KEY(id)) DEFAULT CHARACTER SET utf8 COLLATE `utf8_unicode_ci` ENGINE = InnoDB';
    }

    /**
     * @return string[]
     */
    public function getGenerateTableWithMultiColumnUniqueIndexSql(): array
    {
        return ['CREATE TABLE test (foo VARCHAR(255) DEFAULT NULL, bar VARCHAR(255) DEFAULT NULL, UNIQUE INDEX UNIQ_D87F7E0C8C73652176FF8CAA (foo, bar)) DEFAULT CHARACTER SET utf8 COLLATE `utf8_unicode_ci` ENGINE = InnoDB'];
    }

    /**
     * {@inheritDoc}
     */
    public function getGenerateAlterTableSql(): array
    {
        return ["ALTER TABLE mytable RENAME TO userlist, ADD quota INT DEFAULT NULL, DROP foo, CHANGE bar baz VARCHAR(255) DEFAULT 'def' NOT NULL, CHANGE bloo bloo TINYINT(1) DEFAULT '0' NOT NULL"];
    }

    public function testGeneratesSqlSnippets(): void
    {
        self::assertEquals('RLIKE', $this->platform->getRegexpExpression(), 'Regular expression operator is not correct');
        self::assertEquals('`', $this->platform->getIdentifierQuoteCharacter(), 'Quote character is not correct');
        self::assertEquals('CONCAT(column1, column2, column3)', $this->platform->getConcatExpression('column1', 'column2', 'column3'), 'Concatenation function is not correct');
    }

    public function testGeneratesTransactionsCommands(): void
    {
        self::assertEquals(
            'SET SESSION TRANSACTION ISOLATION LEVEL READ UNCOMMITTED',
            $this->platform->getSetTransactionIsolationSQL(TransactionIsolationLevel::READ_UNCOMMITTED),
            ''
        );
        self::assertEquals(
            'SET SESSION TRANSACTION ISOLATION LEVEL READ COMMITTED',
            $this->platform->getSetTransactionIsolationSQL(TransactionIsolationLevel::READ_COMMITTED)
        );
        self::assertEquals(
            'SET SESSION TRANSACTION ISOLATION LEVEL REPEATABLE READ',
            $this->platform->getSetTransactionIsolationSQL(TransactionIsolationLevel::REPEATABLE_READ)
        );
        self::assertEquals(
            'SET SESSION TRANSACTION ISOLATION LEVEL SERIALIZABLE',
            $this->platform->getSetTransactionIsolationSQL(TransactionIsolationLevel::SERIALIZABLE)
        );
    }

    public function testGeneratesDDLSnippets(): void
    {
        self::assertEquals('SHOW DATABASES', $this->platform->getListDatabasesSQL());
        self::assertEquals('CREATE DATABASE foobar', $this->platform->getCreateDatabaseSQL('foobar'));
        self::assertEquals('DROP DATABASE foobar', $this->platform->getDropDatabaseSQL('foobar'));
        self::assertEquals('DROP TABLE foobar', $this->platform->getDropTableSQL('foobar'));
    }

    public function testGeneratesTypeDeclarationForIntegers(): void
    {
        self::assertEquals(
            'INT',
            $this->platform->getIntegerTypeDeclarationSQL([])
        );
        self::assertEquals(
            'INT AUTO_INCREMENT',
            $this->platform->getIntegerTypeDeclarationSQL(['autoincrement' => true])
        );
        self::assertEquals(
            'INT AUTO_INCREMENT',
            $this->platform->getIntegerTypeDeclarationSQL(
                ['autoincrement' => true, 'primary' => true]
            )
        );
    }

    public function testGeneratesTypeDeclarationForStrings(): void
    {
        self::assertEquals(
            'CHAR(10)',
            $this->platform->getVarcharTypeDeclarationSQL(
                ['length' => 10, 'fixed' => true]
            )
        );
        self::assertEquals(
            'VARCHAR(50)',
            $this->platform->getVarcharTypeDeclarationSQL(['length' => 50]),
            'Variable string declaration is not correct'
        );
        self::assertEquals(
            'VARCHAR(255)',
            $this->platform->getVarcharTypeDeclarationSQL([]),
            'Long string declaration is not correct'
        );
    }

    public function testPrefersIdentityColumns(): void
    {
        self::assertTrue($this->platform->prefersIdentityColumns());
    }

    public function testSupportsIdentityColumns(): void
    {
        self::assertTrue($this->platform->supportsIdentityColumns());
    }

    public function testDoesSupportSavePoints(): void
    {
        self::assertTrue($this->platform->supportsSavepoints());
    }

    public function getGenerateIndexSql(): string
    {
        return 'CREATE INDEX my_idx ON mytable (user_name, last_login)';
    }

    public function getGenerateUniqueIndexSql(): string
    {
        return 'CREATE UNIQUE INDEX index_name ON test (test, test2)';
    }

<<<<<<< HEAD
    public function getGenerateForeignKeySql(): string
=======
    protected function getGenerateForeignKeySql() : string
>>>>>>> 3caae110
    {
        return 'ALTER TABLE test ADD FOREIGN KEY (fk_name_id) REFERENCES other_table (id)';
    }

    /**
     * @group DBAL-126
     */
    public function testUniquePrimaryKey(): void
    {
        $keyTable = new Table('foo');
        $keyTable->addColumn('bar', 'integer');
        $keyTable->addColumn('baz', 'string');
        $keyTable->setPrimaryKey(['bar']);
        $keyTable->addUniqueIndex(['baz']);

        $oldTable = new Table('foo');
        $oldTable->addColumn('bar', 'integer');
        $oldTable->addColumn('baz', 'string');

        $c    = new Comparator();
        $diff = $c->diffTable($oldTable, $keyTable);

        $sql = $this->platform->getAlterTableSQL($diff);

        self::assertEquals([
            'ALTER TABLE foo ADD PRIMARY KEY (bar)',
            'CREATE UNIQUE INDEX UNIQ_8C73652178240498 ON foo (baz)',
        ], $sql);
    }

    public function testModifyLimitQuery(): void
    {
        $sql = $this->platform->modifyLimitQuery('SELECT * FROM user', 10, 0);
        self::assertEquals('SELECT * FROM user LIMIT 10', $sql);
    }

    public function testModifyLimitQueryWithEmptyOffset(): void
    {
        $sql = $this->platform->modifyLimitQuery('SELECT * FROM user', 10);
        self::assertEquals('SELECT * FROM user LIMIT 10', $sql);
    }

    /**
     * @group DDC-118
     */
    public function testGetDateTimeTypeDeclarationSql(): void
    {
        self::assertEquals('DATETIME', $this->platform->getDateTimeTypeDeclarationSQL(['version' => false]));
        self::assertEquals('TIMESTAMP', $this->platform->getDateTimeTypeDeclarationSQL(['version' => true]));
        self::assertEquals('DATETIME', $this->platform->getDateTimeTypeDeclarationSQL([]));
    }

    /**
     * {@inheritDoc}
     */
    public function getCreateTableColumnCommentsSQL(): array
    {
        return ["CREATE TABLE test (id INT NOT NULL COMMENT 'This is a comment', PRIMARY KEY(id)) DEFAULT CHARACTER SET utf8 COLLATE `utf8_unicode_ci` ENGINE = InnoDB"];
    }

    /**
     * {@inheritDoc}
     */
    public function getAlterTableColumnCommentsSQL(): array
    {
        return ["ALTER TABLE mytable ADD quota INT NOT NULL COMMENT 'A comment', CHANGE foo foo VARCHAR(255) NOT NULL, CHANGE bar baz VARCHAR(255) NOT NULL COMMENT 'B comment'"];
    }

    /**
     * {@inheritDoc}
     */
    public function getCreateTableColumnTypeCommentsSQL(): array
    {
        return ["CREATE TABLE test (id INT NOT NULL, data LONGTEXT NOT NULL COMMENT '(DC2Type:array)', PRIMARY KEY(id)) DEFAULT CHARACTER SET utf8 COLLATE `utf8_unicode_ci` ENGINE = InnoDB"];
    }

    /**
     * @group DBAL-237
     */
    public function testChangeIndexWithForeignKeys(): void
    {
        $index  = new Index('idx', ['col'], false);
        $unique = new Index('uniq', ['col'], true);

        $diff = new TableDiff('test', [], [], [], [$unique], [], [$index]);
        $sql  = $this->platform->getAlterTableSQL($diff);
        self::assertEquals(['ALTER TABLE test DROP INDEX idx, ADD UNIQUE INDEX uniq (col)'], $sql);

        $diff = new TableDiff('test', [], [], [], [$index], [], [$unique]);
        $sql  = $this->platform->getAlterTableSQL($diff);
        self::assertEquals(['ALTER TABLE test DROP INDEX uniq, ADD INDEX idx (col)'], $sql);
    }

    /**
     * @return string[]
     */
    protected function getQuotedColumnInPrimaryKeySQL(): array
    {
        return ['CREATE TABLE `quoted` (`create` VARCHAR(255) NOT NULL, PRIMARY KEY(`create`)) DEFAULT CHARACTER SET utf8 COLLATE `utf8_unicode_ci` ENGINE = InnoDB'];
    }

    /**
     * @return string[]
     */
    protected function getQuotedColumnInIndexSQL(): array
    {
        return ['CREATE TABLE `quoted` (`create` VARCHAR(255) NOT NULL, INDEX IDX_22660D028FD6E0FB (`create`)) DEFAULT CHARACTER SET utf8 COLLATE `utf8_unicode_ci` ENGINE = InnoDB'];
    }

    /**
     * @return string[]
     */
    protected function getQuotedNameInIndexSQL(): array
    {
        return ['CREATE TABLE test (column1 VARCHAR(255) NOT NULL, INDEX `key` (column1)) DEFAULT CHARACTER SET utf8 COLLATE `utf8_unicode_ci` ENGINE = InnoDB'];
    }

    /**
     * @return string[]
     */
    protected function getQuotedColumnInForeignKeySQL(): array
    {
        return [
            'CREATE TABLE `quoted` (`create` VARCHAR(255) NOT NULL, foo VARCHAR(255) NOT NULL, `bar` VARCHAR(255) NOT NULL) DEFAULT CHARACTER SET utf8 COLLATE `utf8_unicode_ci` ENGINE = InnoDB',
            'ALTER TABLE `quoted` ADD CONSTRAINT FK_WITH_RESERVED_KEYWORD FOREIGN KEY (`create`, foo, `bar`) REFERENCES `foreign` (`create`, bar, `foo-bar`)',
            'ALTER TABLE `quoted` ADD CONSTRAINT FK_WITH_NON_RESERVED_KEYWORD FOREIGN KEY (`create`, foo, `bar`) REFERENCES foo (`create`, bar, `foo-bar`)',
            'ALTER TABLE `quoted` ADD CONSTRAINT FK_WITH_INTENDED_QUOTATION FOREIGN KEY (`create`, foo, `bar`) REFERENCES `foo-bar` (`create`, bar, `foo-bar`)',
        ];
    }

    public function testCreateTableWithFulltextIndex(): void
    {
        $table = new Table('fulltext_table');
        $table->addOption('engine', 'MyISAM');
        $table->addColumn('text', 'text');
        $table->addIndex(['text'], 'fulltext_text');

        $index = $table->getIndex('fulltext_text');
        $index->addFlag('fulltext');

        $sql = $this->platform->getCreateTableSQL($table);
        self::assertEquals(['CREATE TABLE fulltext_table (text LONGTEXT NOT NULL, FULLTEXT INDEX fulltext_text (text)) DEFAULT CHARACTER SET utf8 COLLATE `utf8_unicode_ci` ENGINE = MyISAM'], $sql);
    }

    public function testCreateTableWithSpatialIndex(): void
    {
        $table = new Table('spatial_table');
        $table->addOption('engine', 'MyISAM');
        $table->addColumn('point', 'text'); // This should be a point type
        $table->addIndex(['point'], 'spatial_text');

        $index = $table->getIndex('spatial_text');
        $index->addFlag('spatial');

        $sql = $this->platform->getCreateTableSQL($table);
        self::assertEquals(['CREATE TABLE spatial_table (point LONGTEXT NOT NULL, SPATIAL INDEX spatial_text (point)) DEFAULT CHARACTER SET utf8 COLLATE `utf8_unicode_ci` ENGINE = MyISAM'], $sql);
    }

    public function testClobTypeDeclarationSQL(): void
    {
        self::assertEquals('TINYTEXT', $this->platform->getClobTypeDeclarationSQL(['length' => 1]));
        self::assertEquals('TINYTEXT', $this->platform->getClobTypeDeclarationSQL(['length' => 255]));
        self::assertEquals('TEXT', $this->platform->getClobTypeDeclarationSQL(['length' => 256]));
        self::assertEquals('TEXT', $this->platform->getClobTypeDeclarationSQL(['length' => 65535]));
        self::assertEquals('MEDIUMTEXT', $this->platform->getClobTypeDeclarationSQL(['length' => 65536]));
        self::assertEquals('MEDIUMTEXT', $this->platform->getClobTypeDeclarationSQL(['length' => 16777215]));
        self::assertEquals('LONGTEXT', $this->platform->getClobTypeDeclarationSQL(['length' => 16777216]));
        self::assertEquals('LONGTEXT', $this->platform->getClobTypeDeclarationSQL([]));
    }

    public function testBlobTypeDeclarationSQL(): void
    {
        self::assertEquals('TINYBLOB', $this->platform->getBlobTypeDeclarationSQL(['length' => 1]));
        self::assertEquals('TINYBLOB', $this->platform->getBlobTypeDeclarationSQL(['length' => 255]));
        self::assertEquals('BLOB', $this->platform->getBlobTypeDeclarationSQL(['length' => 256]));
        self::assertEquals('BLOB', $this->platform->getBlobTypeDeclarationSQL(['length' => 65535]));
        self::assertEquals('MEDIUMBLOB', $this->platform->getBlobTypeDeclarationSQL(['length' => 65536]));
        self::assertEquals('MEDIUMBLOB', $this->platform->getBlobTypeDeclarationSQL(['length' => 16777215]));
        self::assertEquals('LONGBLOB', $this->platform->getBlobTypeDeclarationSQL(['length' => 16777216]));
        self::assertEquals('LONGBLOB', $this->platform->getBlobTypeDeclarationSQL([]));
    }

    /**
     * @group DBAL-400
     */
    public function testAlterTableAddPrimaryKey(): void
    {
        $table = new Table('alter_table_add_pk');
        $table->addColumn('id', 'integer');
        $table->addColumn('foo', 'integer');
        $table->addIndex(['id'], 'idx_id');

        $comparator = new Comparator();
        $diffTable  = clone $table;

        $diffTable->dropIndex('idx_id');
        $diffTable->setPrimaryKey(['id']);

        self::assertEquals(
            ['DROP INDEX idx_id ON alter_table_add_pk', 'ALTER TABLE alter_table_add_pk ADD PRIMARY KEY (id)'],
            $this->platform->getAlterTableSQL($comparator->diffTable($table, $diffTable))
        );
    }

    /**
     * @group DBAL-1132
     */
    public function testAlterPrimaryKeyWithAutoincrementColumn(): void
    {
        $table = new Table('alter_primary_key');
        $table->addColumn('id', 'integer', ['autoincrement' => true]);
        $table->addColumn('foo', 'integer');
        $table->setPrimaryKey(['id']);

        $comparator = new Comparator();
        $diffTable  = clone $table;

        $diffTable->dropPrimaryKey();
        $diffTable->setPrimaryKey(['foo']);

        self::assertEquals(
            [
                'ALTER TABLE alter_primary_key MODIFY id INT NOT NULL',
                'ALTER TABLE alter_primary_key DROP PRIMARY KEY',
                'ALTER TABLE alter_primary_key ADD PRIMARY KEY (foo)',
            ],
            $this->platform->getAlterTableSQL($comparator->diffTable($table, $diffTable))
        );
    }

    /**
     * @group DBAL-464
     */
    public function testDropPrimaryKeyWithAutoincrementColumn(): void
    {
        $table = new Table('drop_primary_key');
        $table->addColumn('id', 'integer', ['autoincrement' => true]);
        $table->addColumn('foo', 'integer');
        $table->addColumn('bar', 'integer');
        $table->setPrimaryKey(['id', 'foo']);

        $comparator = new Comparator();
        $diffTable  = clone $table;

        $diffTable->dropPrimaryKey();

        self::assertEquals(
            [
                'ALTER TABLE drop_primary_key MODIFY id INT NOT NULL',
                'ALTER TABLE drop_primary_key DROP PRIMARY KEY',
            ],
            $this->platform->getAlterTableSQL($comparator->diffTable($table, $diffTable))
        );
    }

    /**
     * @group DBAL-2302
     */
    public function testDropNonAutoincrementColumnFromCompositePrimaryKeyWithAutoincrementColumn(): void
    {
        $table = new Table('tbl');
        $table->addColumn('id', 'integer', ['autoincrement' => true]);
        $table->addColumn('foo', 'integer');
        $table->addColumn('bar', 'integer');
        $table->setPrimaryKey(['id', 'foo']);

        $comparator = new Comparator();
        $diffTable  = clone $table;

        $diffTable->dropPrimaryKey();
        $diffTable->setPrimaryKey(['id']);

        self::assertSame(
            [
                'ALTER TABLE tbl MODIFY id INT NOT NULL',
                'ALTER TABLE tbl DROP PRIMARY KEY',
                'ALTER TABLE tbl ADD PRIMARY KEY (id)',
            ],
            $this->platform->getAlterTableSQL($comparator->diffTable($table, $diffTable))
        );
    }

    /**
     * @group DBAL-2302
     */
    public function testAddNonAutoincrementColumnToPrimaryKeyWithAutoincrementColumn(): void
    {
        $table = new Table('tbl');
        $table->addColumn('id', 'integer', ['autoincrement' => true]);
        $table->addColumn('foo', 'integer');
        $table->addColumn('bar', 'integer');
        $table->setPrimaryKey(['id']);

        $comparator = new Comparator();
        $diffTable  = clone $table;

        $diffTable->dropPrimaryKey();
        $diffTable->setPrimaryKey(['id', 'foo']);

        self::assertSame(
            [
                'ALTER TABLE tbl MODIFY id INT NOT NULL',
                'ALTER TABLE tbl DROP PRIMARY KEY',
                'ALTER TABLE tbl ADD PRIMARY KEY (id, foo)',
            ],
            $this->platform->getAlterTableSQL($comparator->diffTable($table, $diffTable))
        );
    }

    /**
     * @group DBAL-586
     */
    public function testAddAutoIncrementPrimaryKey(): void
    {
        $keyTable = new Table('foo');
        $keyTable->addColumn('id', 'integer', ['autoincrement' => true]);
        $keyTable->addColumn('baz', 'string');
        $keyTable->setPrimaryKey(['id']);

        $oldTable = new Table('foo');
        $oldTable->addColumn('baz', 'string');

        $c    = new Comparator();
        $diff = $c->diffTable($oldTable, $keyTable);

        $sql = $this->platform->getAlterTableSQL($diff);

        self::assertEquals(['ALTER TABLE foo ADD id INT AUTO_INCREMENT NOT NULL, ADD PRIMARY KEY (id)'], $sql);
    }

    public function testNamedPrimaryKey(): void
    {
        $diff                              = new TableDiff('mytable');
        $diff->changedIndexes['foo_index'] = new Index('foo_index', ['foo'], true, true);

        $sql = $this->platform->getAlterTableSQL($diff);

        self::assertEquals([
            'ALTER TABLE mytable DROP PRIMARY KEY',
            'ALTER TABLE mytable ADD PRIMARY KEY (foo)',
        ], $sql);
    }

    public function testAlterPrimaryKeyWithNewColumn(): void
    {
        $table = new Table('yolo');
        $table->addColumn('pkc1', 'integer');
        $table->addColumn('col_a', 'integer');
        $table->setPrimaryKey(['pkc1']);

        $comparator = new Comparator();
        $diffTable  = clone $table;

        $diffTable->addColumn('pkc2', 'integer');
        $diffTable->dropPrimaryKey();
        $diffTable->setPrimaryKey(['pkc1', 'pkc2']);

        self::assertSame(
            [
                'ALTER TABLE yolo DROP PRIMARY KEY',
                'ALTER TABLE yolo ADD pkc2 INT NOT NULL',
                'ALTER TABLE yolo ADD PRIMARY KEY (pkc1, pkc2)',
            ],
            $this->platform->getAlterTableSQL($comparator->diffTable($table, $diffTable))
        );
    }

    public function testInitializesDoctrineTypeMappings(): void
    {
        self::assertTrue($this->platform->hasDoctrineTypeMappingFor('binary'));
        self::assertSame('binary', $this->platform->getDoctrineTypeMapping('binary'));

        self::assertTrue($this->platform->hasDoctrineTypeMappingFor('varbinary'));
        self::assertSame('binary', $this->platform->getDoctrineTypeMapping('varbinary'));
    }

    protected function getBinaryMaxLength(): int
    {
        return 65535;
    }

    public function testReturnsBinaryTypeDeclarationSQL(): void
    {
        self::assertSame('VARBINARY(255)', $this->platform->getBinaryTypeDeclarationSQL([]));
        self::assertSame('VARBINARY(255)', $this->platform->getBinaryTypeDeclarationSQL(['length' => 0]));
        self::assertSame('VARBINARY(65535)', $this->platform->getBinaryTypeDeclarationSQL(['length' => 65535]));

        self::assertSame('BINARY(255)', $this->platform->getBinaryTypeDeclarationSQL(['fixed' => true]));
        self::assertSame('BINARY(255)', $this->platform->getBinaryTypeDeclarationSQL(['fixed' => true, 'length' => 0]));
        self::assertSame('BINARY(65535)', $this->platform->getBinaryTypeDeclarationSQL(['fixed' => true, 'length' => 65535]));
    }

    /**
     * @group legacy
     * @expectedDeprecation Binary field length 65536 is greater than supported by the platform (65535). Reduce the field length or use a BLOB field instead.
     * @expectedDeprecation Binary field length 16777215 is greater than supported by the platform (65535). Reduce the field length or use a BLOB field instead.
     * @expectedDeprecation Binary field length 16777216 is greater than supported by the platform (65535). Reduce the field length or use a BLOB field instead.
     */
    public function testReturnsBinaryTypeLongerThanMaxDeclarationSQL(): void
    {
        self::assertSame('MEDIUMBLOB', $this->platform->getBinaryTypeDeclarationSQL(['length' => 65536]));
        self::assertSame('MEDIUMBLOB', $this->platform->getBinaryTypeDeclarationSQL(['length' => 16777215]));
        self::assertSame('LONGBLOB', $this->platform->getBinaryTypeDeclarationSQL(['length' => 16777216]));

        self::assertSame('MEDIUMBLOB', $this->platform->getBinaryTypeDeclarationSQL(['fixed' => true, 'length' => 65536]));
        self::assertSame('MEDIUMBLOB', $this->platform->getBinaryTypeDeclarationSQL(['fixed' => true, 'length' => 16777215]));
        self::assertSame('LONGBLOB', $this->platform->getBinaryTypeDeclarationSQL(['fixed' => true, 'length' => 16777216]));
    }

    public function testDoesNotPropagateForeignKeyCreationForNonSupportingEngines(): void
    {
        $table = new Table('foreign_table');
        $table->addColumn('id', 'integer');
        $table->addColumn('fk_id', 'integer');
        $table->addForeignKeyConstraint('foreign_table', ['fk_id'], ['id']);
        $table->setPrimaryKey(['id']);
        $table->addOption('engine', 'MyISAM');

        self::assertSame(
            ['CREATE TABLE foreign_table (id INT NOT NULL, fk_id INT NOT NULL, INDEX IDX_5690FFE2A57719D0 (fk_id), PRIMARY KEY(id)) DEFAULT CHARACTER SET utf8 COLLATE `utf8_unicode_ci` ENGINE = MyISAM'],
            $this->platform->getCreateTableSQL(
                $table,
                AbstractPlatform::CREATE_INDEXES | AbstractPlatform::CREATE_FOREIGNKEYS
            )
        );

        $table = clone $table;
        $table->addOption('engine', 'InnoDB');

        self::assertSame(
            [
                'CREATE TABLE foreign_table (id INT NOT NULL, fk_id INT NOT NULL, INDEX IDX_5690FFE2A57719D0 (fk_id), PRIMARY KEY(id)) DEFAULT CHARACTER SET utf8 COLLATE `utf8_unicode_ci` ENGINE = InnoDB',
                'ALTER TABLE foreign_table ADD CONSTRAINT FK_5690FFE2A57719D0 FOREIGN KEY (fk_id) REFERENCES foreign_table (id)',
            ],
            $this->platform->getCreateTableSQL(
                $table,
                AbstractPlatform::CREATE_INDEXES | AbstractPlatform::CREATE_FOREIGNKEYS
            )
        );
    }

    public function testDoesNotPropagateForeignKeyAlterationForNonSupportingEngines(): void
    {
        $table = new Table('foreign_table');
        $table->addColumn('id', 'integer');
        $table->addColumn('fk_id', 'integer');
        $table->addForeignKeyConstraint('foreign_table', ['fk_id'], ['id']);
        $table->setPrimaryKey(['id']);
        $table->addOption('engine', 'MyISAM');

        $addedForeignKeys   = [new ForeignKeyConstraint(['fk_id'], 'foo', ['id'], 'fk_add')];
        $changedForeignKeys = [new ForeignKeyConstraint(['fk_id'], 'bar', ['id'], 'fk_change')];
        $removedForeignKeys = [new ForeignKeyConstraint(['fk_id'], 'baz', ['id'], 'fk_remove')];

        $tableDiff                     = new TableDiff('foreign_table');
        $tableDiff->fromTable          = $table;
        $tableDiff->addedForeignKeys   = $addedForeignKeys;
        $tableDiff->changedForeignKeys = $changedForeignKeys;
        $tableDiff->removedForeignKeys = $removedForeignKeys;

        self::assertEmpty($this->platform->getAlterTableSQL($tableDiff));

        $table->addOption('engine', 'InnoDB');

        $tableDiff                     = new TableDiff('foreign_table');
        $tableDiff->fromTable          = $table;
        $tableDiff->addedForeignKeys   = $addedForeignKeys;
        $tableDiff->changedForeignKeys = $changedForeignKeys;
        $tableDiff->removedForeignKeys = $removedForeignKeys;

        self::assertSame(
            [
                'ALTER TABLE foreign_table DROP FOREIGN KEY fk_remove',
                'ALTER TABLE foreign_table DROP FOREIGN KEY fk_change',
                'ALTER TABLE foreign_table ADD CONSTRAINT fk_add FOREIGN KEY (fk_id) REFERENCES foo (id)',
                'ALTER TABLE foreign_table ADD CONSTRAINT fk_change FOREIGN KEY (fk_id) REFERENCES bar (id)',
            ],
            $this->platform->getAlterTableSQL($tableDiff)
        );
    }

    /**
     * @return string[]
     *
     * @group DBAL-234
     */
    protected function getAlterTableRenameIndexSQL(): array
    {
        return [
            'DROP INDEX idx_foo ON mytable',
            'CREATE INDEX idx_bar ON mytable (id)',
        ];
    }

    /**
     * @return string[]
     *
     * @group DBAL-234
     */
    protected function getQuotedAlterTableRenameIndexSQL(): array
    {
        return [
            'DROP INDEX `create` ON `table`',
            'CREATE INDEX `select` ON `table` (id)',
            'DROP INDEX `foo` ON `table`',
            'CREATE INDEX `bar` ON `table` (id)',
        ];
    }

    /**
     * @return string[]
     *
     * @group DBAL-807
     */
    protected function getAlterTableRenameIndexInSchemaSQL(): array
    {
        return [
            'DROP INDEX idx_foo ON myschema.mytable',
            'CREATE INDEX idx_bar ON myschema.mytable (id)',
        ];
    }

    /**
     * @return string[]
     *
     * @group DBAL-807
     */
    protected function getQuotedAlterTableRenameIndexInSchemaSQL(): array
    {
        return [
            'DROP INDEX `create` ON `schema`.`table`',
            'CREATE INDEX `select` ON `schema`.`table` (id)',
            'DROP INDEX `foo` ON `schema`.`table`',
            'CREATE INDEX `bar` ON `schema`.`table` (id)',
        ];
    }

    protected function getQuotesDropForeignKeySQL(): string
    {
        return 'ALTER TABLE `table` DROP FOREIGN KEY `select`';
    }

    protected function getQuotesDropConstraintSQL(): string
    {
        return 'ALTER TABLE `table` DROP CONSTRAINT `select`';
    }

    public function testDoesNotPropagateDefaultValuesForUnsupportedColumnTypes(): void
    {
        $table = new Table('text_blob_default_value');
        $table->addColumn('def_text', 'text', ['default' => 'def']);
        $table->addColumn('def_text_null', 'text', ['notnull' => false, 'default' => 'def']);
        $table->addColumn('def_blob', 'blob', ['default' => 'def']);
        $table->addColumn('def_blob_null', 'blob', ['notnull' => false, 'default' => 'def']);

        self::assertSame(
            ['CREATE TABLE text_blob_default_value (def_text LONGTEXT NOT NULL, def_text_null LONGTEXT DEFAULT NULL, def_blob LONGBLOB NOT NULL, def_blob_null LONGBLOB DEFAULT NULL) DEFAULT CHARACTER SET utf8 COLLATE `utf8_unicode_ci` ENGINE = InnoDB'],
            $this->platform->getCreateTableSQL($table)
        );

        $diffTable = clone $table;
        $diffTable->changeColumn('def_text', ['default' => null]);
        $diffTable->changeColumn('def_text_null', ['default' => null]);
        $diffTable->changeColumn('def_blob', ['default' => null]);
        $diffTable->changeColumn('def_blob_null', ['default' => null]);

        $comparator = new Comparator();

        self::assertEmpty($this->platform->getAlterTableSQL($comparator->diffTable($table, $diffTable)));
    }

    /**
     * {@inheritdoc}
     */
    protected function getQuotedAlterTableRenameColumnSQL(): array
    {
        return ['ALTER TABLE mytable ' .
            "CHANGE unquoted1 unquoted INT NOT NULL COMMENT 'Unquoted 1', " .
            "CHANGE unquoted2 `where` INT NOT NULL COMMENT 'Unquoted 2', " .
            "CHANGE unquoted3 `foo` INT NOT NULL COMMENT 'Unquoted 3', " .
            "CHANGE `create` reserved_keyword INT NOT NULL COMMENT 'Reserved keyword 1', " .
            "CHANGE `table` `from` INT NOT NULL COMMENT 'Reserved keyword 2', " .
            "CHANGE `select` `bar` INT NOT NULL COMMENT 'Reserved keyword 3', " .
            "CHANGE quoted1 quoted INT NOT NULL COMMENT 'Quoted 1', " .
            "CHANGE quoted2 `and` INT NOT NULL COMMENT 'Quoted 2', " .
            "CHANGE quoted3 `baz` INT NOT NULL COMMENT 'Quoted 3'",
        ];
    }

    /**
     * {@inheritdoc}
     */
    protected function getQuotedAlterTableChangeColumnLengthSQL(): array
    {
        return ['ALTER TABLE mytable ' .
            "CHANGE unquoted1 unquoted1 VARCHAR(255) NOT NULL COMMENT 'Unquoted 1', " .
            "CHANGE unquoted2 unquoted2 VARCHAR(255) NOT NULL COMMENT 'Unquoted 2', " .
            "CHANGE unquoted3 unquoted3 VARCHAR(255) NOT NULL COMMENT 'Unquoted 3', " .
            "CHANGE `create` `create` VARCHAR(255) NOT NULL COMMENT 'Reserved keyword 1', " .
            "CHANGE `table` `table` VARCHAR(255) NOT NULL COMMENT 'Reserved keyword 2', " .
            "CHANGE `select` `select` VARCHAR(255) NOT NULL COMMENT 'Reserved keyword 3'",
        ];
    }

    /**
     * @group DBAL-423
     */
    public function testReturnsGuidTypeDeclarationSQL(): void
    {
        self::assertSame('CHAR(36)', $this->platform->getGuidTypeDeclarationSQL([]));
    }

    /**
     * {@inheritdoc}
     */
    public function getAlterTableRenameColumnSQL(): array
    {
        return ["ALTER TABLE foo CHANGE bar baz INT DEFAULT 666 NOT NULL COMMENT 'rename test'"];
    }

    /**
     * {@inheritdoc}
     */
    protected function getQuotesTableIdentifiersInAlterTableSQL(): array
    {
        return [
            'ALTER TABLE `foo` DROP FOREIGN KEY fk1',
            'ALTER TABLE `foo` DROP FOREIGN KEY fk2',
            'ALTER TABLE `foo` RENAME TO `table`, ADD bloo INT NOT NULL, DROP baz, CHANGE bar bar INT DEFAULT NULL, ' .
            'CHANGE id war INT NOT NULL',
            'ALTER TABLE `table` ADD CONSTRAINT fk_add FOREIGN KEY (fk3) REFERENCES fk_table (id)',
            'ALTER TABLE `table` ADD CONSTRAINT fk2 FOREIGN KEY (fk2) REFERENCES fk_table2 (id)',
        ];
    }

    /**
     * {@inheritdoc}
     */
    protected function getCommentOnColumnSQL(): array
    {
        return [
            "COMMENT ON COLUMN foo.bar IS 'comment'",
            "COMMENT ON COLUMN `Foo`.`BAR` IS 'comment'",
            "COMMENT ON COLUMN `select`.`from` IS 'comment'",
        ];
    }

    protected function getQuotesReservedKeywordInUniqueConstraintDeclarationSQL(): string
    {
        return 'CONSTRAINT `select` UNIQUE (foo)';
    }

    protected function getQuotesReservedKeywordInIndexDeclarationSQL(): string
    {
        return 'INDEX `select` (foo)';
    }

    protected function getQuotesReservedKeywordInTruncateTableSQL(): string
    {
        return 'TRUNCATE `select`';
    }

    /**
     * {@inheritdoc}
     */
    protected function getAlterStringToFixedStringSQL(): array
    {
        return ['ALTER TABLE mytable CHANGE name name CHAR(2) NOT NULL'];
    }

    /**
     * {@inheritdoc}
     */
    protected function getGeneratesAlterTableRenameIndexUsedByForeignKeySQL(): array
    {
        return [
            'ALTER TABLE mytable DROP FOREIGN KEY fk_foo',
            'DROP INDEX idx_foo ON mytable',
            'CREATE INDEX idx_foo_renamed ON mytable (foo)',
            'ALTER TABLE mytable ADD CONSTRAINT fk_foo FOREIGN KEY (foo) REFERENCES foreign_table (id)',
        ];
    }

    /**
     * {@inheritdoc}
     */
    public static function getGeneratesDecimalTypeDeclarationSQL(): iterable
    {
        return [
            [[], 'NUMERIC(10, 0)'],
            [['unsigned' => true], 'NUMERIC(10, 0) UNSIGNED'],
            [['unsigned' => false], 'NUMERIC(10, 0)'],
            [['precision' => 5], 'NUMERIC(5, 0)'],
            [['scale' => 5], 'NUMERIC(10, 5)'],
            [['precision' => 8, 'scale' => 2], 'NUMERIC(8, 2)'],
        ];
    }

    /**
     * {@inheritdoc}
     */
    public static function getGeneratesFloatDeclarationSQL(): iterable
    {
        return [
            [[], 'DOUBLE PRECISION'],
            [['unsigned' => true], 'DOUBLE PRECISION UNSIGNED'],
            [['unsigned' => false], 'DOUBLE PRECISION'],
            [['precision' => 5], 'DOUBLE PRECISION'],
            [['scale' => 5], 'DOUBLE PRECISION'],
            [['precision' => 8, 'scale' => 2], 'DOUBLE PRECISION'],
        ];
    }

    /**
     * @group DBAL-2436
     */
    public function testQuotesTableNameInListTableIndexesSQL(): void
    {
        self::assertStringContainsStringIgnoringCase(
            "'Foo''Bar\\\\'",
            $this->platform->getListTableIndexesSQL("Foo'Bar\\", 'foo_db')
        );
    }

    /**
     * @group DBAL-2436
     */
    public function testQuotesDatabaseNameInListTableIndexesSQL(): void
    {
        self::assertStringContainsStringIgnoringCase(
            "'Foo''Bar\\\\'",
            $this->platform->getListTableIndexesSQL('foo_table', "Foo'Bar\\")
        );
    }

    /**
     * @group DBAL-2436
     */
    public function testQuotesDatabaseNameInListViewsSQL(): void
    {
        self::assertStringContainsStringIgnoringCase(
            "'Foo''Bar\\\\'",
            $this->platform->getListViewsSQL("Foo'Bar\\")
        );
    }

    /**
     * @group DBAL-2436
     */
    public function testQuotesTableNameInListTableForeignKeysSQL(): void
    {
        self::assertStringContainsStringIgnoringCase(
            "'Foo''Bar\\\\'",
            $this->platform->getListTableForeignKeysSQL("Foo'Bar\\")
        );
    }

    /**
     * @group DBAL-2436
     */
    public function testQuotesDatabaseNameInListTableForeignKeysSQL(): void
    {
        self::assertStringContainsStringIgnoringCase(
            "'Foo''Bar\\\\'",
            $this->platform->getListTableForeignKeysSQL('foo_table', "Foo'Bar\\")
        );
    }

    /**
     * @group DBAL-2436
     */
    public function testQuotesTableNameInListTableColumnsSQL(): void
    {
        self::assertStringContainsStringIgnoringCase(
            "'Foo''Bar\\\\'",
            $this->platform->getListTableColumnsSQL("Foo'Bar\\")
        );
    }

    /**
     * @group DBAL-2436
     */
    public function testQuotesDatabaseNameInListTableColumnsSQL(): void
    {
        self::assertStringContainsStringIgnoringCase(
            "'Foo''Bar\\\\'",
            $this->platform->getListTableColumnsSQL('foo_table', "Foo'Bar\\")
        );
    }

    public function testListTableForeignKeysSQLEvaluatesDatabase(): void
    {
        $sql = $this->platform->getListTableForeignKeysSQL('foo');

        self::assertStringContainsString('DATABASE()', $sql);

        $sql = $this->platform->getListTableForeignKeysSQL('foo', 'bar');

        self::assertStringContainsString('bar', $sql);
        self::assertStringNotContainsString('DATABASE()', $sql);
    }

    public function testColumnCharsetDeclarationSQL(): void
    {
        self::assertSame(
            'CHARACTER SET ascii',
            $this->platform->getColumnCharsetDeclarationSQL('ascii')
        );
    }

    public function testSupportsColumnCollation(): void
    {
        self::assertTrue($this->platform->supportsColumnCollation());
    }

    public function testColumnCollationDeclarationSQL(): void
    {
        self::assertSame(
            'COLLATE `ascii_general_ci`',
            $this->platform->getColumnCollationDeclarationSQL('ascii_general_ci')
        );
    }

    public function testGetCreateTableSQLWithColumnCollation(): void
    {
        $table = new Table('foo');
        $table->addColumn('no_collation', 'string');
        $table->addColumn('column_collation', 'string')->setPlatformOption('collation', 'ascii_general_ci');

        self::assertSame(
            ['CREATE TABLE foo (no_collation VARCHAR(255) NOT NULL, column_collation VARCHAR(255) NOT NULL COLLATE `ascii_general_ci`) DEFAULT CHARACTER SET utf8 COLLATE `utf8_unicode_ci` ENGINE = InnoDB'],
            $this->platform->getCreateTableSQL($table),
            'Column "no_collation" will use the default collation from the table/database and "column_collation" overwrites the collation on this column'
        );
    }
}<|MERGE_RESOLUTION|>--- conflicted
+++ resolved
@@ -153,11 +153,7 @@
         return 'CREATE UNIQUE INDEX index_name ON test (test, test2)';
     }
 
-<<<<<<< HEAD
-    public function getGenerateForeignKeySql(): string
-=======
-    protected function getGenerateForeignKeySql() : string
->>>>>>> 3caae110
+    protected function getGenerateForeignKeySql(): string
     {
         return 'ALTER TABLE test ADD FOREIGN KEY (fk_name_id) REFERENCES other_table (id)';
     }
