--- conflicted
+++ resolved
@@ -8,16 +8,7 @@
 
 before_install:
   - phpenv config-rm xdebug.ini || true
-<<<<<<< HEAD
-  - |
-    if [ "x$COVERAGE" == "xyes" ]; then
-      pecl install pcov-1.0.6
-      wget https://github.com/php-coveralls/php-coveralls/releases/download/v2.2.0/php-coveralls.phar --output-document="${HOME}/bin/coveralls"
-      chmod +x ${HOME}/bin/coveralls
-    fi
-=======
   - pecl install pcov
->>>>>>> 3cfb57d4
 
 before_script:
   - |
@@ -34,16 +25,7 @@
   - travis_retry composer -n install --prefer-dist $COMPOSER_FLAGS
 
 script:
-<<<<<<< HEAD
-  - |
-    if [ "x$COVERAGE" == "xyes" ]; then
-       ./vendor/bin/phpunit --configuration ci/travis/$DB.travis.xml --coverage-clover clover.xml
-    else
-       ./vendor/bin/phpunit --configuration ci/travis/$DB.travis.xml
-    fi
-=======
-  - ./vendor/bin/phpunit --configuration tests/travis/$DB.travis.xml --coverage-clover clover.xml
->>>>>>> 3cfb57d4
+  - ./vendor/bin/phpunit --configuration ci/travis/$DB.travis.xml --coverage-clover clover.xml
 
 after_success:
   - bash <(curl -s https://codecov.io/bash)
@@ -52,13 +34,8 @@
   include:
 
     - stage: Smoke Testing
-<<<<<<< HEAD
-      php: 7.4
-      env: DB=sqlite COVERAGE=yes
-=======
-      php: 7.3
+      php: 7.4
       env: DB=sqlite
->>>>>>> 3cfb57d4
 
     - stage: Test
       php: 7.3
@@ -97,25 +74,6 @@
       php: 7.3
       env: DB=mariadb.mysqli.docker IMAGE=mariadb:10.3
     - stage: Test
-<<<<<<< HEAD
-=======
-      dist: trusty
-      php: 7.3
-      env: DB=pgsql POSTGRESQL_VERSION=9.2
-      services:
-        - postgresql
-      addons:
-        postgresql: "9.2"
-    - stage: Test
-      dist: trusty
-      php: 7.3
-      env: DB=pgsql POSTGRESQL_VERSION=9.3
-      services:
-        - postgresql
-      addons:
-        postgresql: "9.3"
-    - stage: Test
->>>>>>> 3cfb57d4
       php: 7.3
       env: DB=pgsql POSTGRESQL_VERSION=9.4
       addons:
