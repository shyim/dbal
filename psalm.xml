<?xml version="1.0"?>
<psalm
    totallyTyped="false"
    errorLevel="5"
    resolveFromConfigFile="true"
    xmlns:xsi="http://www.w3.org/2001/XMLSchema-instance"
    xmlns="https://getpsalm.org/schema/config"
    xsi:schemaLocation="https://getpsalm.org/schema/config vendor/vimeo/psalm/config.xsd"
>
    <projectFiles>
        <directory name="src" />
        <directory name="tests" />
        <ignoreFiles>
            <directory name="vendor" />
        </ignoreFiles>
    </projectFiles>
    <stubs>
        <file name="vendor/jetbrains/phpstorm-stubs/PDO/PDO.php" />
        <file name="vendor/jetbrains/phpstorm-stubs/ibm_db2/ibm_db2.php" />
        <file name="vendor/jetbrains/phpstorm-stubs/mysqli/mysqli.php" />
        <file name="vendor/jetbrains/phpstorm-stubs/oci8/oci8.php" />
        <file name="vendor/jetbrains/phpstorm-stubs/pgsql/pgsql.php" />
        <file name="vendor/jetbrains/phpstorm-stubs/sqlsrv/sqlsrv.php" />
    </stubs>
    <issueHandlers>
        <ConflictingReferenceConstraint>
            <errorLevel type="suppress">
                <!--
                    This one is just too convoluted for Psalm to figure out, by
                    its author's own admission
                -->
                <file name="src/Driver/OCI8/OCI8Statement.php"/>
            </errorLevel>
        </ConflictingReferenceConstraint>
<<<<<<< HEAD
=======
        <FalsableReturnStatement>
            <errorLevel type="suppress">
                <!--
                    Fixing these issues requires an API change
                -->
                <file name="lib/Doctrine/DBAL/Driver/PDOSqlsrv/Connection.php"/>
                <file name="lib/Doctrine/DBAL/Driver/SQLAnywhere/SQLAnywhereConnection.php"/>
                <file name="lib/Doctrine/DBAL/Driver/SQLSrv/SQLSrvConnection.php"/>
            </errorLevel>
        </FalsableReturnStatement>
        <MethodSignatureMismatch>
            <errorLevel type="suppress">
                <!--
                    This one is clearly deliberate; it's a hack to adapt \PDO to
                    Doctrine\DBAL\Driver\Connection
                -->
                <file name="lib/Doctrine/DBAL/Driver/PDOConnection.php"/>
            </errorLevel>
        </MethodSignatureMismatch>
        <NullableReturnStatement>
            <errorLevel type="suppress">
                <!--
                    Fixing this issue requires an API change
                -->
                <file name="lib/Doctrine/DBAL/Driver/AbstractSQLiteDriver.php"/>
            </errorLevel>
        </NullableReturnStatement>
>>>>>>> f7e8b5f1
        <TooFewArguments>
            <errorLevel type="suppress">
                <!--
                    Requires a release of
                    https://github.com/JetBrains/phpstorm-stubs/pull/727
                -->
                <file name="src/Driver/SQLSrv/SQLSrvStatement.php"/>
            </errorLevel>
        </TooFewArguments>
        <UndefinedConstant>
            <errorLevel type="suppress">
                <!--
                    Requires a release of
                    https://github.com/JetBrains/phpstorm-stubs/pull/732
                -->
                <file name="tests/Driver/PDOPgSql/DriverTest.php" />
            </errorLevel>
        </UndefinedConstant>
        <UndefinedClass>
            <errorLevel type="suppress">
                <!-- Contains references to optional dependencies -->
                <file name="src/Tools/Dumper.php"/>
            </errorLevel>
        </UndefinedClass>
    </issueHandlers>
</psalm><|MERGE_RESOLUTION|>--- conflicted
+++ resolved
@@ -32,36 +32,23 @@
                 <file name="src/Driver/OCI8/OCI8Statement.php"/>
             </errorLevel>
         </ConflictingReferenceConstraint>
-<<<<<<< HEAD
-=======
         <FalsableReturnStatement>
             <errorLevel type="suppress">
                 <!--
                     Fixing these issues requires an API change
                 -->
-                <file name="lib/Doctrine/DBAL/Driver/PDOSqlsrv/Connection.php"/>
-                <file name="lib/Doctrine/DBAL/Driver/SQLAnywhere/SQLAnywhereConnection.php"/>
-                <file name="lib/Doctrine/DBAL/Driver/SQLSrv/SQLSrvConnection.php"/>
+                <file name="src/Driver/PDOSqlsrv/Connection.php"/>
+                <file name="src/Driver/SQLSrv/SQLSrvConnection.php"/>
             </errorLevel>
         </FalsableReturnStatement>
-        <MethodSignatureMismatch>
-            <errorLevel type="suppress">
-                <!--
-                    This one is clearly deliberate; it's a hack to adapt \PDO to
-                    Doctrine\DBAL\Driver\Connection
-                -->
-                <file name="lib/Doctrine/DBAL/Driver/PDOConnection.php"/>
-            </errorLevel>
-        </MethodSignatureMismatch>
         <NullableReturnStatement>
             <errorLevel type="suppress">
                 <!--
                     Fixing this issue requires an API change
                 -->
-                <file name="lib/Doctrine/DBAL/Driver/AbstractSQLiteDriver.php"/>
+                <file name="src/Driver/AbstractSQLiteDriver.php"/>
             </errorLevel>
         </NullableReturnStatement>
->>>>>>> f7e8b5f1
         <TooFewArguments>
             <errorLevel type="suppress">
                 <!--
